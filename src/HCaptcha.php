--- conflicted
+++ resolved
@@ -2,7 +2,6 @@
 
 namespace Scyllaly\HCaptcha;
 
-use Illuminate\Support\Facades\Cache;
 use Symfony\Component\HttpFoundation\Request;
 use GuzzleHttp\Client;
 
@@ -31,11 +30,11 @@
     protected $http;
 
     /**
-     * The cached responses.
+     * The cached verified responses.
      *
      * @var array
      */
-    protected $cachedResponses = [];
+    protected $verifiedResponses = [];
 
     /**
      * @var null
@@ -143,37 +142,10 @@
     }
 
     /**
-     * Get the hCaptcha verification details for a given response
+     * Verify hCaptcha response.
      *
      * @param string $response
      * @param string $clientIp
-     */
-    public function getResponseDetails(string $response, $clientIp = null): array
-    {
-        // A response can only be verified once from hCaptcha, so we need to
-        // cache it to make it work in case we want to verify it multiple times.
-        if (isset($this->cachedResponses[$response])) {
-            return $this->cachedResponses[$response];
-        }
-
-        return $this->cachedResponses[$response] = Cache::remember(
-            'hcaptcha_response_' . $response,
-            now()->addDays(1),
-            function () use ($response, $clientIp) {
-                return $this->sendRequestVerify([
-                    'secret'   => $this->secret,
-                    'response' => $response,
-                    'remoteip' => $clientIp,
-                ]);
-            }
-        );
-    }
-
-    /**
-     * Verify hCaptcha response.
-     *
-     * @param string $response
-     * @param string $clientIp
      *
      * @return bool
      */
@@ -187,9 +159,6 @@
             return false;
         }
 
-<<<<<<< HEAD
-        $verifyResponse = $this->getResponseDetails($response, $clientIp);
-=======
         // Return true if response already verified before.
         if (in_array($response, $this->verifiedResponses)) {
             return true;
@@ -200,7 +169,6 @@
             'response' => $response,
             'remoteip' => $clientIp,
         ]);
->>>>>>> f5d3d669
 
         if (isset($verifyResponse['success']) && $verifyResponse['success'] === true) {
             $this->lastScore = isset($verifyResponse['score']) ? $verifyResponse['score'] : null;
@@ -215,6 +183,9 @@
                 return false;
             }
 
+            // A response can only be verified once from hCaptcha, so we need to
+            // cache it to make it work in case we want to verify it multiple times.
+            $this->verifiedResponses[] = $response;
             return true;
         } else {
             return false;
